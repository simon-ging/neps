--- conflicted
+++ resolved
@@ -144,19 +144,6 @@
         if all(not c for c in children):
             raise Exception("Cannot create crossover")
         return [parent2.create_graph_from_string(child) for child in children]
-
-<<<<<<< HEAD
-
-class GraphGrammarRepetitive(CoreGraphGrammar, Parameter):
-=======
-    def _get_neighbours(self, **kwargs):
-        pass
-
-    def _inv_transform(self):
-        pass
-
-    def _transform(self):
-        pass
 
 
 class GraphGrammarCell(GraphGrammar):
@@ -203,8 +190,7 @@
         raise NotImplementedError
 
 
-class GraphGrammarRepetitive(CoreGraphGrammar, Hyperparameter):
->>>>>>> 47bbf647
+class GraphGrammarRepetitive(CoreGraphGrammar, Parameter):
     hp_name = "graph_grammar_repetitive"
 
     def __init__(  # pylint: disable=W0102
@@ -405,17 +391,4 @@
             self.grammars[0].start(),
             self.grammars[0],
             lower_level_motifs=lower_level_motifs,
-<<<<<<< HEAD
-        )
-=======
-        )
-
-    def _get_neighbours(self, **kwargs):
-        pass
-
-    def _inv_transform(self):
-        pass
-
-    def _transform(self):
-        pass
->>>>>>> 47bbf647
+        )