--- conflicted
+++ resolved
@@ -98,10 +98,6 @@
 def run(
     run_pipeline: Callable,
     root_directory: str | Path,
-<<<<<<< HEAD
-    pipeline_space: dict[str, Parameter | CS.ConfigurationSpace] | str | Path |
-                    CS.ConfigurationSpace | None = None,
-=======
     pipeline_space: (
         dict[str, Parameter | CS.ConfigurationSpace]
         | str
@@ -109,7 +105,6 @@
         | CS.ConfigurationSpace
         | None
     ) = None,
->>>>>>> 9dd412cd
     overwrite_working_directory: bool = False,
     post_run_summary: bool = False,
     development_stage_id=None,
@@ -298,11 +293,6 @@
 
 def _run_args(
     searcher_info: dict,
-<<<<<<< HEAD
-    pipeline_space: dict[str, Parameter | CS.ConfigurationSpace]
-    | CS.ConfigurationSpace
-    | None = None,
-=======
     pipeline_space: (
         dict[str, Parameter | CS.ConfigurationSpace]
         | str
@@ -310,7 +300,6 @@
         | CS.ConfigurationSpace
         | None
     ) = None,
->>>>>>> 9dd412cd
     max_cost_total: int | float | None = None,
     ignore_errors: bool = False,
     loss_value_on_error: None | float = None,
