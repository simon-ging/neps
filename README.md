# Neural Pipeline Search (NePS)

[![PyPI version](https://img.shields.io/pypi/v/neural-pipeline-search?color=informational)](https://pypi.org/project/neural-pipeline-search/)
[![Python versions](https://img.shields.io/pypi/pyversions/neural-pipeline-search)](https://pypi.org/project/neural-pipeline-search/)
[![License](https://img.shields.io/pypi/l/neural-pipeline-search?color=informational)](LICENSE)
[![Tests](https://github.com/automl/neps/actions/workflows/tests.yaml/badge.svg)](https://github.com/automl/neps/actions)

NePS helps deep learning experts to optimize the hyperparameters and/or architecture of their deep learning pipeline with:

- Hyperparameter Optimization (HPO) ([example](neps_examples/basic_usage/hyperparameters.py))
- Neural Architecture Search (NAS) ([example](neps_examples/basic_usage/architecture.py), [paper](https://openreview.net/forum?id=Ok58hMNXIQ))
- Joint Architecture and Hyperparameter Search (JAHS) ([example](neps_examples/basic_usage/architecture_and_hyperparameters.py), [paper](https://openreview.net/forum?id=_HLcjaVlqJ))

For efficiency and convenience NePS allows you to

- Add your intuition as priors for the search ([example HPO](neps_examples/efficiency/expert_priors_for_hyperparameters.py), [example JAHS](neps_examples/experimental/expert_priors_for_architecture_and_hyperparameters.py), [paper](https://openreview.net/forum?id=MMAeCXIa89))
- Utilize low fidelity (e.g., low epoch) evaluations to focus on promising configurations ([example](neps_examples/efficiency/multi_fidelity.py), [paper](https://openreview.net/forum?id=ds21dwfBBH))
- Trivially parallelize across machines ([example](neps_examples/efficiency/parallelization.md), [documentation](https://automl.github.io/neps/latest/parallelization/))

Or [all of the above](neps_examples/efficiency/multi_fidelity_and_expert_priors.py) for maximum efficiency!

### Note

As indicated with the `v0.x.x` version number, NePS is early stage code and APIs might change in the future.

## Getting Started

### 1. Installation

Using pip:

```bash
pip install neural-pipeline-search
```

### 2. Basic Usage

Using `neps` always follows the same pattern:

  1. Define a `run_pipeline` function that evaluates architectures/hyperparameters for your problem
  1. Define a search space `pipeline_space` of architectures/hyperparameters
  1. Call `neps.run` to optimize `run_pipeline` over `pipeline_space`

In code, the usage pattern can look like this:

```python
import neps
import logging

# 1. Define a function that accepts hyperparameters and returns the validation error
<<<<<<< HEAD
def run_pipeline(hyperparameter_a: float, hyperparameter_b: int, hyperparameter_c: str, architectual_parameter: int):
    # create your model
    model = MyModel(architectual_parameter)
    # train and evaluate the model with your training pipeline
    validation_error = train_and_eval_model(model, hyperparameter_a, hyperparameter_b, hyperparameter_c)
=======
def run_pipeline(hyperparameter_a: float, hyperparameter_b: int, architecture_parameter: str):
    # create your model
    model = MyModel(architecture_parameter)
    # train and evaluate the model with your training pipeline
    validation_error = train_and_eval_model(model, hyperparameter_a, hyperparameter_b)
>>>>>>> 10b3ee10

    return validation_error

# 2. Define a search space of hyperparameters; use the same names as in run_pipeline
pipeline_space = dict(
<<<<<<< HEAD
    hyperparameter_a=neps.FloatParameter(lower=0.0, upper=1.0, log=True), # If True, the search space is sampled in log space.
    hyperparameter_b=neps.IntegerParameter(lower=1, upper=100, is_fidelity=True), # Mark 'is_fidelity' as true for a multi-fidelity approach.
    hyperparameter_c=neps.CategoricalParameter(["a", "b", "c"]),
    architectual_parameter=neps.IntegerParameter(lower=512, upper=1024)
=======
    hyperparameter_b=neps.IntegerParameter(
        lower=1,
        upper=100,
        is_fidelity=True), # Mark 'is_fidelity' as true for a multi-fidelity approach.
    hyperparameter_a=neps.FloatParameter(
        lower=0.0,
        upper=1.0,
        log=True), # If True, the search space is sampled in log space.
    architecture_parameter=neps.CategoricalParameter(["option_a", "option_b", "option_c"]),
>>>>>>> 10b3ee10
)

if __name__=="__main__":
    # 3. Run the NePS optimization
    logging.basicConfig(level=logging.INFO)
    neps.run(
        run_pipeline=run_pipeline,
        pipeline_space=pipeline_space,
        root_directory="path/to/save/results", # Replace with the actual path.
        max_evaluations_total=100,
<<<<<<< HEAD
        searcher="hyperband" # Optional specifies the search strategy, otherwise NePs decides based on your data.
=======
        searcher="hyperband" # Optional specifies the search strategy,
        # otherwise NePs decides based on your data.
>>>>>>> 10b3ee10
    )
```

## Documentation

For more details and features please have a look at our [documentation](https://automl.github.io/neps/latest/) and [examples](neps_examples)

## Analysing runs

See our [documentation on analysing runs](https://automl.github.io/neps/latest/analyse).

## Alternatives

NePS does not cover your use-case? Have a look at [some alternatives](https://automl.github.io/neps/latest/alternatives).

## Contributing

Please see the [documentation for contributors](https://automl.github.io/neps/latest/contributing/).<|MERGE_RESOLUTION|>--- conflicted
+++ resolved
@@ -47,31 +47,27 @@
 import neps
 import logging
 
-# 1. Define a function that accepts hyperparameters and returns the validation error
-<<<<<<< HEAD
-def run_pipeline(hyperparameter_a: float, hyperparameter_b: int, hyperparameter_c: str, architectual_parameter: int):
-    # create your model
-    model = MyModel(architectual_parameter)
-    # train and evaluate the model with your training pipeline
-    validation_error = train_and_eval_model(model, hyperparameter_a, hyperparameter_b, hyperparameter_c)
-=======
-def run_pipeline(hyperparameter_a: float, hyperparameter_b: int, architecture_parameter: str):
-    # create your model
+
+# 1. Define a function that accepts hyperparameters and computes the validation error
+def run_pipeline(
+    hyperparameter_a: float, hyperparameter_b: int, architecture_parameter: str
+    ) -> dict:
+    # Create your model
     model = MyModel(architecture_parameter)
-    # train and evaluate the model with your training pipeline
-    validation_error = train_and_eval_model(model, hyperparameter_a, hyperparameter_b)
->>>>>>> 10b3ee10
 
-    return validation_error
+    # Train and evaluate the model with your training pipeline
+    validation_error, test_error = train_and_eval(model, hyperparameter_a, hyperparameter_b)
+
+    return {
+        "loss": validation_error,
+        "info_dict": {
+            "test_error": test_error
+            # + Other metrics
+        }
+    }
 
 # 2. Define a search space of hyperparameters; use the same names as in run_pipeline
 pipeline_space = dict(
-<<<<<<< HEAD
-    hyperparameter_a=neps.FloatParameter(lower=0.0, upper=1.0, log=True), # If True, the search space is sampled in log space.
-    hyperparameter_b=neps.IntegerParameter(lower=1, upper=100, is_fidelity=True), # Mark 'is_fidelity' as true for a multi-fidelity approach.
-    hyperparameter_c=neps.CategoricalParameter(["a", "b", "c"]),
-    architectual_parameter=neps.IntegerParameter(lower=512, upper=1024)
-=======
     hyperparameter_b=neps.IntegerParameter(
         lower=1,
         upper=100,
@@ -81,7 +77,6 @@
         upper=1.0,
         log=True), # If True, the search space is sampled in log space.
     architecture_parameter=neps.CategoricalParameter(["option_a", "option_b", "option_c"]),
->>>>>>> 10b3ee10
 )
 
 if __name__=="__main__":
@@ -92,12 +87,8 @@
         pipeline_space=pipeline_space,
         root_directory="path/to/save/results", # Replace with the actual path.
         max_evaluations_total=100,
-<<<<<<< HEAD
-        searcher="hyperband" # Optional specifies the search strategy, otherwise NePs decides based on your data.
-=======
         searcher="hyperband" # Optional specifies the search strategy,
         # otherwise NePs decides based on your data.
->>>>>>> 10b3ee10
     )
 ```
 
